--- conflicted
+++ resolved
@@ -2,12 +2,8 @@
 include CONTRIBUTING.rst
 include CHANGELOG.md
 include LICENSE
-<<<<<<< HEAD
-include README.rst
+include README.md
 include requirements.txt
-=======
-include README.md
->>>>>>> 3c6fa30a
 
 recursive-include tests *
 recursive-exclude * __pycache__
